--- conflicted
+++ resolved
@@ -271,7 +271,6 @@
   },
   {
    "cell_type": "code",
-<<<<<<< HEAD
    "execution_count": 72,
    "metadata": {},
    "outputs": [],
@@ -290,9 +289,6 @@
   {
    "cell_type": "code",
    "execution_count": 82,
-=======
-   "execution_count": 11,
->>>>>>> be40ad51
    "metadata": {},
    "outputs": [],
    "source": [
@@ -304,24 +300,15 @@
   },
   {
    "cell_type": "code",
-<<<<<<< HEAD
    "execution_count": 83,
-=======
-   "execution_count": 12,
->>>>>>> be40ad51
-   "metadata": {},
-   "outputs": [
-    {
-     "name": "stdout",
-     "output_type": "stream",
-     "text": [
-<<<<<<< HEAD
+   "metadata": {},
+   "outputs": [
+    {
+     "name": "stdout",
+     "output_type": "stream",
+     "text": [
       "phaseI: 0.0113s\n",
       "phaseII: 3.3401s\n",
-=======
-      "phaseI: 0.0374s\n",
-      "phaseII: 0.4317s\n",
->>>>>>> be40ad51
       "Percentage of entrices successfully recovered by SVD with accuracy: 1e-08\n",
       "100.0 %\n",
       "Percentage of singular values with accuracy: 1e-08\n",
@@ -332,16 +319,10 @@
     }
    ],
    "source": [
-<<<<<<< HEAD
     "# U, S, Vt = SVD.svd(A, phaseII='A')\n",
     "# U, S, Vt = SVD.svd(A, phaseII='A2')\n",
     "# U, S, Vt = SVD.svd(A, phaseII='B')\n",
     "U, S, Vt = SVD.svd(A, phaseII='B2')\n",
-=======
-    "U, S, Vt = SVD.svd(A, phaseII='A')\n",
-    "# U, S, Vt = SVD.svd(A, phaseII='B1')\n",
-    "# U, S, Vt = SVD.svd(A, phaseII='B2')\n",
->>>>>>> be40ad51
     "# U, S, Vt = SVD.svd(A, phaseII='C')\n",
     "_, Ss, _  = scipy.linalg.svd(A, full_matrices=False)\n",
     "\n",
