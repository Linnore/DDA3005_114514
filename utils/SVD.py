--- conflicted
+++ resolved
@@ -117,10 +117,7 @@
     m, n = A.shape
     flipped = False
     if m < n:
-<<<<<<< HEAD
-=======
         print("test")
->>>>>>> e3822289
         flipped = True
         A = A.T
         m, n = A.shape
