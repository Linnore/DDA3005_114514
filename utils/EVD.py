import numpy as np
from scipy.linalg import norm
from scipy.linalg import cholesky_banded
from scipy.linalg import cholesky
import numpy

from .Bidiagonal_fastMult import upper_fastMult_lower_bidiagonal
from .QR_Factorization import applyGivenses, qr_tridiagonal_by_Givens, qr_lower_bidiagonal_by_Givens
from .SVD import is_orthogonal

def Rayleigh_Quotient_Shift(A: np.ndarray) -> int:
    return A[-1, -1]


def Wilkinson_Shift(A: np.ndarray) -> int:
    if A.shape[0] == 1:
        return A[0, 0]
    T = A[-2, -2] + A[-1, -1]
    D = A[-2, -2]*A[-1, -1] - A[-1, -2]*A[-2, -1]
    e1 = T/2 + (T**2/4 - D)**.5
    e2 = T/2 - (T**2/4 - D)**.5
    return e1 if abs(e1-A[-1, -1]) < abs(e2-A[-1, -1]) else e2


def zero_Shift(A):
    return 0


def eigh_by_QR(A: np.ndarray, shift=Wilkinson_Shift, tol=1e-8, maxn=100, overwrite_A=False):
    """This function applies the QR algorithm with deflation on the symmetric matrix A
    to compute its eigenvalue decomposition A = Q@T@Q', where Q contains the eigenvectors
    and T is the diagonal matrix containing the corresponding eigenvalues.
    Args:
        A (np.ndarray): The matrix of interest. Note that it must be real and symmetrix.
        shift (function): Given the matrix A, shift(A) return an estimate of one eigenvalue as the shift.
        tol (float, optional): The torlerence for each defletion step. Defaults to 1e-15.
        maxn (int, optional): Maximum iterations at each defletion step. Defaults to 100.
    Returns:
        T (np.ndarray): An 1d array that contains the eigenvalues of A in descending order.
        Q (np.ndarray): A 2d array (matrix) that contains the corresponding eigenvectors as columns.
    """
    if overwrite_A:
        X = A
    else:
        X = A.copy()
    n = X.shape[0]

    Q = np.identity(n)
    T = np.empty(n)
    for i in range(n, 0, -1):
        flag_explode = True
        for k in range(maxn):
            sigma = shift(X[:i, :i])
            np.fill_diagonal(X[:i, :i], X[:i, :i].diagonal() - sigma)

            # Qi, Ri = qr_tridiagonal_by_Givens(X[:i, :i])
            # X[:i, :i] = Ri @ Qi
            # Q[:, :i] = Q[:, :i] @ Qi

            # The following 3 lines are same as: X=QR; X=RQ.
            givens_ci, givens_si, Ri = qr_tridiagonal_by_Givens(
                X[:i, :i], return_Givens=True)
            applyGivenses(Ri, givens_ci, givens_si, axis=1)
            X[:i, :i] = Ri

            # The following 1 line is same as Q = Q@Qi.

            # tmp = np.identity(Qi.shape[0])
            # applyGivenses(tmp, givens_ci, givens_si, axis=1)
            # print(givens_ci.shape)
            # print(is_orthogonal(tmp))
            # print(norm(tmp-Qi))


            applyGivenses(Q[:, :i], givens_ci, givens_si, axis=1)

            np.fill_diagonal(X[:i, :i], X[:i, :i].diagonal() + sigma)

            if np.abs(X[i-1, i-2]) <= tol:
                flag_explode = False
                T[i-1] = X[i-1, i-1]
                break
        if flag_explode:
            print(k, norm(X[-1, :-1], ord=1))
            print("Max iter warning!")

    idx = np.argsort(T)[::-1][:n]
    return T[idx], Q[:, idx]


def diagonal_form(a):
    ab = np.zeros((3, a.shape[1]))
    ab[2, :] = np.diagonal(a, 0)
    ab[1, 1:] = np.diagonal(a, 1)
    ab[0, 2:] = np.diagonal(a, 2)
    return ab


def matrix_form(a):
    return np.diag(a[2, :], k=0) + np.diag(a[1, 1:], k=1)+np.diag(a[0, 2:], k=2)


def eigh_of_BBT(B: np.ndarray, tol=1e-8, return_singularV_of_B=True) -> tuple[np.ndarray, np.ndarray]:
    """This function applies the enhanced QR algorithm with deflation on tridiagonal matrix A = B@B.T
    to compute its eigenvalue decomposition A = Q@T@Q', where Q contains the eigenvectors
    and T is the diagonal matrix containing the corresponding eigenvalues.
    Args:
        B (np.ndarray): The upper bidiagonal square root matrix of matrix of interest.
        tol (float, optional): The torlerence for each defletion step. Defaults to 1e-15.
        return_singularV_of_B (bool): If this is true, return eigenvalues of A; otherwise return 
            singular values of B.
    Returns:
        T (np.ndarray): An 1d array that contains the eigenvalues of A in descending order.
        Q (np.ndarray): A 2d array (matrix) that contains the corresponding eigenvectors as columns.
    """

    n = B.shape[1]
    X = B
    Q = np.identity(n)
    T = np.empty(n)
    i = 0
    j = B.shape[1]
    begin = 0
    end = X.shape[0]

    while True:
        if j-i < 1:
            break
<<<<<<< HEAD
        elif j-i == 1:
            T[i] = X[0, 0]
            break
        Q_k, R_k = qr_lower_bidiagonal_by_Givens(X[begin:end, begin:end].T, return_Givens=False)
        Q[:, i:j] = Q[:, i:j] @ Q_k
        # The following 1 line is same as Q = Q@Qi. Using it will cause bug.
        """ givens_ck, givens_sk, R_k = qr_lower_bidiagonal_by_Givens(X[begin:end, begin:end].T, return_Givens=True)
        applyGivenses(Q[:, i:j], givens_ck, givens_sk) """
        ab = diagonal_form(upper_fastMult_lower_bidiagonal(R_k, R_k.T))
        L = matrix_form(cholesky_banded(ab))
=======
        # Qi, R_k = numpy.linalg.qr(X[:n, :n].T, mode='full')
        # X[:n, :n] = Ri @ Qi
        # Q[:, :n] = Q[:, :n] @ Qi
        givens_ck, givens_sk, R_k = qr_lower_bidiagonal_by_Givens(
            X[:n, :n].T, return_Givens=True)
        if n <= 4:
            L = cholesky(upper_fastMult_lower_bidiagonal(R_k, R_k.T))
        else:
            ab = diagonal_form(upper_fastMult_lower_bidiagonal(R_k, R_k.T))
            L = matrix_form(cholesky_banded(ab))
>>>>>>> 16108477
        X = L
        begin = 0
        end = X.shape[0]
        if np.abs(X[0, 1]) <= tol:
            T[i] = X[0, 0]
            i += 1
            begin = 1
        if np.abs(X[-2, -1]) <= tol:
            T[j-1] = X[-1, -1]
            j -= 1
            end = -1
    idx = np.argsort(T)[::-1][:B.shape[0]]
    if return_singularV_of_B:
        return T[idx], Q[:, idx]
    else:
        return T[idx]**2, Q[:, idx]


def eigh_of_BBT_cheat(B: np.ndarray, return_singularV_of_B=True) -> tuple[np.ndarray, np.ndarray]:
    """This function applies the enhanced QR algorithm with deflation on tridiagonal matrix A = B@B.T
    to compute its eigenvalue decomposition A = Q@T@Q', where Q contains the eigenvectors
    and T is the diagonal matrix containing the corresponding eigenvalues.
    Args:
        B (np.ndarray): The upper bidiagonal square root matrix of matrix of interest.
        return_singularV_of_B (bool): If this is true, return eigenvalues of A; otherwise return 
            singular values of B.
    Returns:
        T (np.ndarray): An 1d array that contains the eigenvalues of A in descending order.
        Q (np.ndarray): A 2d array (matrix) that contains the corresponding eigenvectors as columns.
    """

    n = B.shape[1]
    X = B
    Q = np.identity(n)
    T = np.empty(n)
    while True:
        if n == 1:
            T[0] = X[0, 0]
            break
        givens_ck, givens_sk, R_k = qr_lower_bidiagonal_by_Givens(
            X[:n, :n].T, return_Givens=True)

        if n <= 4:
            L = cholesky(upper_fastMult_lower_bidiagonal(R_k, R_k.T))
        else:
            ab = diagonal_form(upper_fastMult_lower_bidiagonal(R_k, R_k.T))
            L = matrix_form(cholesky_banded(ab))

        X = L
        # The following 1 line is same as Q = Q@Qi.
        applyGivenses(Q[:n, :n], givens_ck, givens_sk)

        T[n-1] = X[n-1, n-1]
        n -= 1
    idx = np.argsort(T)[::-1][:B.shape[0]]
    if return_singularV_of_B:
        return T[idx], Q[:, idx]
    else:
        return T[idx]**2, Q[:, idx]


def eigh_of_BBT_optional(B: np.ndarray, Q=None, T=None, start_flag=True, tol=1e-8, return_singularV_of_B=True) -> tuple[np.ndarray, np.ndarray]:
    """This function applies the enhanced QR algorithm with deflation on tridiagonal matrix A = B@B.T
    to compute its eigenvalue decomposition A = Q@T@Q', where Q contains the eigenvectors
    and T is the diagonal matrix containing the corresponding eigenvalues.
    Args:
        B (np.ndarray): The upper bidiagonal square root matrix of matrix of interest.
        start_flag (bool): If start_flag is true, it means this function is called externally; 
            otherwise, it is called internally as recursion.
        tol (float, optional): The torlerence for each defletion step. Defaults to 1e-15.
        return_singularV_of_B (bool): If this is true, return eigenvalues of A; otherwise return 
            singular values of B.
    Returns:
        T (np.ndarray): An 1d array that contains the eigenvalues of A in descending order.
        Q (np.ndarray): A 2d array (matrix) that contains the corresponding eigenvectors as columns.
    """
    n = B.shape[1]
    if n == 1:
        Q[0, 0] = 1
        T[0] = B[0, 0]
        return
    X = B
    if start_flag:
        Q = np.identity(n)
        T = np.zeros(n)
    while True:
        upper_diag_abs = np.abs(np.diag(X, 1))
        min_index = np.argmin(upper_diag_abs)

        if upper_diag_abs[min_index] <= tol:
            if min_index > 0:
                eigh_of_BBT_optional(
                    X[:min_index, :min_index],
                    Q[:min_index, :min_index],
                    T=T[:min_index], start_flag=False)

            T[min_index] = X[min_index, min_index]
            if min_index < n-1:
                eigh_of_BBT_optional(
                    X[min_index+1:, min_index+1:],
                    Q[min_index+1:, min_index+1:],
                    T=T[min_index+1:], start_flag=False)
            break

        givens_ck, givens_sk, R_k = qr_lower_bidiagonal_by_Givens(
            X.T, return_Givens=True)
        if n <= 4:
            L = cholesky(upper_fastMult_lower_bidiagonal(R_k, R_k.T))
        else:
            ab = diagonal_form(upper_fastMult_lower_bidiagonal(R_k, R_k.T))
            L = matrix_form(cholesky_banded(ab))
        del R_k
        X = L
        applyGivenses(Q, givens_ck, givens_sk)

    if start_flag:
        idx = np.argsort(T)[::-1][:n]
        if return_singularV_of_B:
            return T[idx], Q[:, idx]
        else:
            return T[idx]**2, Q[:, idx]


def eigh_by_QR_optional(A: np.ndarray, Q=None, T=None, start_flag=True, shift=Wilkinson_Shift, tol=1e-8) -> tuple[np.ndarray, np.ndarray]:
    """This function applies the enhanced QR algorithm with deflation and Divide&Conquer on tridiagonal matrix A = B@B.T
    to compute its eigenvalue decomposition A = Q@T@Q', where Q contains the eigenvectors
    and T is the diagonal matrix containing the corresponding eigenvalues.
    Args:
        A (np.ndarray): The matrix of interest. Note that it must be real and symmetrix.
        shift (function): Given the matrix A, shift(A) return an estimate of one eigenvalue as the shift.
        start_flag (bool): If start_flag is true, it means this function is called externally; 
            otherwise, it is called internally as recursion.
        tol (float, optional): The torlerence for each defletion step. Defaults to 1e-15.
    Returns:
        T (np.ndarray): An 1d array that contains the eigenvalues of A in descending order.
        Q (np.ndarray): A 2d array (matrix) that contains the corresponding eigenvectors as columns.
    """
    n = A.shape[1]
    if n == 1:
        Q[0, 0] = 1
        T[0] = A[0, 0]
        return
    X = A
    if start_flag:
        Q = np.identity(n)
        T = np.zeros(n)
    while True:
        upper_diag_abs = np.abs(np.diag(X, 1))
        min_index = np.argmin(upper_diag_abs)

        if upper_diag_abs[min_index] <= tol:
            if min_index > 0:
                eigh_by_QR_optional(
                    X[:min_index, :min_index],
                    Q[:, :min_index],
                    T=T[:min_index], start_flag=False)

            T[min_index] = X[min_index, min_index]
            if min_index < n-1:
                eigh_by_QR_optional(
                    X[min_index+1:, min_index+1:],
                    Q[:, min_index+1:],
                    T=T[min_index+1:], start_flag=False)
            break

        sigma = shift(X)
        np.fill_diagonal(X, X.diagonal() - sigma)

        # The following 3 lines are same as: X=QR; X=RQ.
        givens_ci, givens_si, Ri = qr_tridiagonal_by_Givens(
            X, return_Givens=True)
        applyGivenses(Ri, givens_ci, givens_si, axis=1)
        X = Ri

        np.fill_diagonal(X, X.diagonal() + sigma)
        applyGivenses(Q, givens_ci, givens_si)

    if start_flag:
        idx = np.argsort(T)[::-1][:n]
        return T[idx], Q[:, idx]<|MERGE_RESOLUTION|>--- conflicted
+++ resolved
@@ -126,7 +126,6 @@
     while True:
         if j-i < 1:
             break
-<<<<<<< HEAD
         elif j-i == 1:
             T[i] = X[0, 0]
             break
@@ -137,18 +136,6 @@
         applyGivenses(Q[:, i:j], givens_ck, givens_sk) """
         ab = diagonal_form(upper_fastMult_lower_bidiagonal(R_k, R_k.T))
         L = matrix_form(cholesky_banded(ab))
-=======
-        # Qi, R_k = numpy.linalg.qr(X[:n, :n].T, mode='full')
-        # X[:n, :n] = Ri @ Qi
-        # Q[:, :n] = Q[:, :n] @ Qi
-        givens_ck, givens_sk, R_k = qr_lower_bidiagonal_by_Givens(
-            X[:n, :n].T, return_Givens=True)
-        if n <= 4:
-            L = cholesky(upper_fastMult_lower_bidiagonal(R_k, R_k.T))
-        else:
-            ab = diagonal_form(upper_fastMult_lower_bidiagonal(R_k, R_k.T))
-            L = matrix_form(cholesky_banded(ab))
->>>>>>> 16108477
         X = L
         begin = 0
         end = X.shape[0]
