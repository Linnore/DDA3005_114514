--- conflicted
+++ resolved
@@ -229,7 +229,6 @@
 
     if start_flag:
         idx = np.argsort(T)[::-1][:n]
-<<<<<<< HEAD
         if return_singularV_of_B:
             return T[idx], Q[:, idx]
         else:
@@ -292,6 +291,4 @@
 
     if start_flag:
         idx = np.argsort(T)[::-1][:n]
-=======
->>>>>>> be40ad51
         return T[idx], Q[:, idx]